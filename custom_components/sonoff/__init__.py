--- conflicted
+++ resolved
@@ -181,15 +181,8 @@
         # TODO: fix remove camera info from logs
         state.pop('partnerDevice', None)
 
-<<<<<<< HEAD
-<<<<<<< HEAD
+
         info = {'uiid': device['itemData'].get('extra', {}).get('uiid'), 'extra': device['extra_log'],
-=======
-        info = {'uiid': device['itemData'].get('uiid'), 'extra': device['extra_log'],
->>>>>>> origin/master
-=======
-        info = {'uiid': device['itemData'].get('extra', {}).get('uiid'), 'extra': device['extra_log'],
->>>>>>> 8c13e088
                 'params': state}
         _LOGGER.debug(f"{deviceid} == Init   | {info}")
 
